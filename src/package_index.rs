use std::collections::HashMap;
use std::io::{BufReader, ErrorKind, Write};
use std::path::PathBuf;
use std::sync::{Arc, Mutex};

use anyhow::{anyhow, Context};
use fs_err::{create_dir_all, File, OpenOptions};
use git2::Repository;
use serde::{Deserialize, Serialize};
use tempfile::TempDir;
use url::Url;

use crate::git_util;
use crate::manifest::Manifest;
use crate::package_name::PackageName;

/// Configuration contained in the index's `config.json` file.
#[derive(Debug, Serialize, Deserialize)]
pub struct PackageIndexConfig {
    pub api: Url,
    pub github_oauth_id: Option<String>,

    #[serde(default)]
    pub fallback_registries: Vec<String>,
}

pub struct PackageIndex {
    /// URL of the remote index.
    url: Url,

    /// The path to the contents of the index, where we can retrieve packages.
    path: PathBuf,

    /// A Git repository handle that we can use to perform operations on the
    /// index repository, like updating or clearing it.
    repository: Mutex<Repository>,

    /// A cache that contains all of the packages we've queried so far. This
    /// cache is never emptied.
    package_cache: Mutex<HashMap<PackageName, Arc<PackageMetadata>>>,

    /// A GitHub Personal Access Token to use before trying the machine's local
    /// configuration.
    access_token: Option<String>,

    /// If this index is contained in a temporary location, like when running
    /// tests or a registry server, hold onto it here so that it'll be dropped
    /// at the right time.
    #[allow(unused)]
    temp_dir: Option<TempDir>,
}

impl PackageIndex {
    pub fn new(
        index_url: &Url,
        access_token: Option<String>,
        update: bool,
    ) -> anyhow::Result<Self> {
        let path = index_path(index_url)?;
        let repository = git_util::open_or_clone(access_token.clone(), index_url, &path)?;

        let index = Self {
            url: index_url.clone(),
            path,
            repository: Mutex::new(repository),
            package_cache: Mutex::new(HashMap::new()),
            access_token,
            temp_dir: None,
        };

<<<<<<< HEAD
        if update {
            index.update()?;
        }
=======
        index.update()?;
>>>>>>> a23b74c0

        Ok(index)
    }

    pub fn url(&self) -> &Url {
        &self.url
    }

    pub fn path(&self) -> &PathBuf {
        &self.path
    }

    pub fn new_temp(index_url: &Url, access_token: Option<String>) -> anyhow::Result<Self> {
        let temp_dir = tempfile::tempdir()?;
        let path = temp_dir.path().to_owned();
        let repository = git_util::open_or_clone(access_token.clone(), index_url, &path)?;

        let index = Self {
            url: index_url.clone(),
            path,
            repository: Mutex::new(repository),
            package_cache: Mutex::new(HashMap::new()),
            access_token,
            temp_dir: Some(temp_dir),
        };

        index.update()?;
        Ok(index)
    }

    pub fn update(&self) -> anyhow::Result<()> {
        let repository = self.repository.lock().unwrap();

        log::info!(
            "Updating package index {}...",
            repository.find_remote("origin")?.url().unwrap()
        );
        git_util::update_index(self.access_token.clone(), &repository)
            .with_context(|| format!("could not update package index"))?;

        Ok(())
    }

    pub fn config(&self) -> anyhow::Result<PackageIndexConfig> {
        let config_path = self.path.join("config.json");
        let contents = fs_err::read_to_string(config_path)?;
        Ok(serde_json::from_str(&contents)?)
    }

    /// Publish a package to the local copy of the index and attempt to push it
    /// to the remote index, allowing a certain number of retries.
    ///
    /// Note that this method does not interact with any remote registry
    /// servers; it's intended for use with local registries or in the
    /// implementation of the registry server itself.
    pub fn publish(&self, manifest: &Manifest) -> anyhow::Result<()> {
        let repo = self.repository.lock().unwrap();
        let package_path = self.package_path(&manifest.package.name);

        // This package might not exist yet, so create its containing directory.
        create_dir_all(package_path.parent().unwrap())?;

        {
            let mut file = OpenOptions::new()
                .append(true)
                .create(true)
                .open(&package_path)?;

            // Package entries are newline-delimited JSON files. We assume here
            // that the file is empty or already ends in a newline.
            let mut entry = serde_json::to_string(&manifest)?;
            entry.push('\n');
            file.write_all(entry.as_bytes())?;
        }

        git_util::commit_and_push(
            &repo,
            self.access_token.clone(),
            &format!("Publish {}", manifest.package_id()),
            &self.path,
            &package_path,
        )?;

        // Blow away the cache for this package, since we've now modified the
        // underlying file.
        let mut package_cache = self.package_cache.lock().unwrap();
        package_cache.remove(&manifest.package.name);

        Ok(())
    }

    /// Read the list of versions for a package from the index.
    pub fn get_package_metadata(&self, name: &PackageName) -> anyhow::Result<Arc<PackageMetadata>> {
        let mut package_cache = self.package_cache.lock().unwrap();

        if package_cache.contains_key(name) {
            Ok(Arc::clone(&package_cache[name]))
        } else {
            let package_path = self.package_path(name);

            // Construct a buffered file reader, with a nice error message in the
            // event of failure. We might want to return a structured error from
            // this method in the future to distinguish between general I/O errors
            // and a package not existing.
            let file = File::open(&package_path)
                .with_context(|| format!("could not open package {} from index", name))?;
            let file = BufReader::new(file);

            // Read all of the manifests from the package file.
            //
            // Entries into the index are stored as JSON Lines. This block will
            // either parse all of the entries, or fail with a single error.
            let manifest_stream: Result<Vec<Manifest>, serde_json::Error> =
                serde_json::Deserializer::from_reader(file)
                    .into_iter::<Manifest>()
                    .collect();

            let mut versions = manifest_stream
                .with_context(|| format!("could not parse package index entry for {}", name))?;

            versions.sort_by(|a, b| b.package.version.cmp(&a.package.version));

            let metadata = Arc::new(PackageMetadata { versions });
            package_cache.insert(name.clone(), Arc::clone(&metadata));

            Ok(metadata)
        }
    }

    /// Read the list of owners for a scope from the index
    pub fn get_scope_owners(&self, scope: &str) -> anyhow::Result<Vec<u64>> {
        let mut path = self.path.clone();
        path.push(scope);
        path.push("owners.json");

        match File::open(path) {
            Ok(file) => serde_json::from_reader(file)
                .with_context(|| format!("could not parse owner file for scope {}", scope)),

            Err(error) => match error.kind() {
                ErrorKind::NotFound => Ok(Vec::new()),
                _ => Err(error)
                    .with_context(|| format!("failed to read owner file for scope {}", scope)),
            },
        }
    }

    /// Check if a user id is present in the owners.json file for a scope
    pub fn is_scope_owner(&self, scope: &str, user_id: &u64) -> anyhow::Result<bool> {
        let owners = self.get_scope_owners(scope)?;
        Ok(owners.iter().any(|owner| owner == user_id))
    }

    /// Add an owner to a scope's owner file
    /// Similar to publish, this first applies the change to our local copy
    /// and then attempts to push it to the remote index
    pub fn add_scope_owner(&self, scope: &str, owner_id: &u64) -> anyhow::Result<()> {
        let repo = self.repository.lock().unwrap();
        let mut path = self.path.clone();

        // This scope might not exist yet
        path.push(scope);
        create_dir_all(&path)?;
        path.push("owners.json");

        {
            let mut owners = self.get_scope_owners(&scope)?;
            let mut file = OpenOptions::new().write(true).create(true).open(&path)?;

            owners.push(*owner_id);
            file.write_all(serde_json::to_string(&owners)?.as_bytes())?;
        }

        git_util::commit_and_push(
            &repo,
            self.access_token.clone(),
            &format!("Add owner for {}/*", scope),
            &self.path,
            &path,
        )?;

        Ok(())
    }

    fn package_path(&self, name: &PackageName) -> PathBuf {
        // Each package has all of its versions stored in a folder based on its
        // scope and name.
        let mut package_path = self.path.clone();
        package_path.push(name.scope());
        package_path.push(name.name());
        package_path
    }
}

#[derive(Default, Serialize)]
pub struct PackageMetadata {
    pub versions: Vec<Manifest>,
}

fn index_path(index_url: &Url) -> anyhow::Result<PathBuf> {
    let registry_name = match (index_url.domain(), index_url.scheme()) {
        (Some(domain), _) => domain,
        (None, "file") => "local-registry",
        _ => "unknown",
    };

    let hash = blake3::hash(index_url.to_string().as_bytes());
    let hash_hex = hex::encode(&hash.as_bytes()[..8]);
    let ident = format!("{}-{}", registry_name, hash_hex);

    let path = dirs::cache_dir()
        .ok_or_else(|| anyhow!("could not find cache directory"))?
        .join("wally")
        .join("index")
        .join(ident);

    Ok(path)
}<|MERGE_RESOLUTION|>--- conflicted
+++ resolved
@@ -68,14 +68,7 @@
             temp_dir: None,
         };
 
-<<<<<<< HEAD
-        if update {
-            index.update()?;
-        }
-=======
         index.update()?;
->>>>>>> a23b74c0
-
         Ok(index)
     }
 
