--- conflicted
+++ resolved
@@ -21,11 +21,6 @@
     pub fn run(self, global: GlobalOptions) -> anyhow::Result<()> {
         let manifest = Manifest::load(&self.project_path)?;
         let auth_store = AuthStore::load()?;
-<<<<<<< HEAD
-        let package_index = match global.use_temp_index {
-            true => PackageIndex::new_temp(&registry, None)?,
-            false => PackageIndex::new(&registry, None, true)?,
-=======
 
         let index_url = if global.test_registry {
             let index_path = Path::new(&manifest.package.registry)
@@ -35,13 +30,12 @@
             Url::from_directory_path(index_path).unwrap()
         } else {
             Url::parse(&manifest.package.registry)?
->>>>>>> 1fb1731f
         };
 
         let package_index = if global.use_temp_index {
             PackageIndex::new_temp(&index_url, None)?
         } else {
-            PackageIndex::new(&index_url, None)?
+            PackageIndex::new(&index_url, None, true)?
         };
 
         let api = package_index.config()?.api;
