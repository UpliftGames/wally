--- conflicted
+++ resolved
@@ -21,11 +21,6 @@
     pub fn run(self, global: GlobalOptions) -> anyhow::Result<()> {
         let manifest = Manifest::load(&self.project_path)?;
         let auth_store = AuthStore::load()?;
-<<<<<<< HEAD
-        let package_index = match global.use_temp_index {
-            true => PackageIndex::new_temp(&registry, None)?,
-            false => PackageIndex::new(&registry, None, true)?,
-=======
 
         let index_url = if global.test_registry {
             let index_path = Path::new(&manifest.package.registry)
@@ -35,7 +30,6 @@
             Url::from_directory_path(index_path).unwrap()
         } else {
             Url::parse(&manifest.package.registry)?
->>>>>>> a23b74c0
         };
 
         let package_index = if global.use_temp_index {
