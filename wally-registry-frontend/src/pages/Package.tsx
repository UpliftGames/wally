--- conflicted
+++ resolved
@@ -160,21 +160,12 @@
     let name = packageMatch[1]
     let version = packageMatch[2]
     return (
-<<<<<<< HEAD
       <DependencyLinkWrapper>
         <DependencyLinkItem href={`/package/${name}?version=${version}`}>
           {name + "@" + version}
         </DependencyLinkItem>
         <DependencyLinkTooltip>{name + "@" + version}</DependencyLinkTooltip>
       </DependencyLinkWrapper>
-=======
-      <a
-        href={`/package/${name}?version=${version}`}
-        style={{ display: "block" }}
-      >
-        {name + "@" + version}
-      </a>
->>>>>>> 7cbb7a52
     )
   }
   return <DependencyLinkItem href={"/"}>{packageInfo}</DependencyLinkItem>
@@ -354,33 +345,10 @@
                 </MetaItem>
               )} */}
 
-<<<<<<< HEAD
-                {packageMetadata?.package.authors &&
-                  packageMetadata?.package.authors.length > 0 && (
-                    <MetaItem title="Authors" width="full">
-                      {packageMetadata?.package.authors.map((author) => (
-                        <AuthorItem key={author}>{author}</AuthorItem>
-                      ))}
-                    </MetaItem>
-                  )}
-
-                {packageMetadata?.dependencies &&
-                  Object.values(packageMetadata?.dependencies).length > 0 && (
-                    <MetaItem title="Dependencies" width="full">
-                      {Object.values(packageMetadata?.dependencies).map(
-                        (dependency) => (
-                          <DependencyLink
-                            key={dependency}
-                            packageInfo={dependency}
-                          />
-                        )
-                      )}
-                    </MetaItem>
-=======
               {packageMetadata.package.authors.length > 0 && (
                 <MetaItem title="Authors" width="full">
                   {packageMetadata.package.authors.map((author) => (
-                    <p key={author}>{author}</p>
+                    <AuthorItem key={author}>{author}</AuthorItem>
                   ))}
                 </MetaItem>
               )}
@@ -394,7 +362,6 @@
                         packageInfo={dependency}
                       />
                     )
->>>>>>> 7cbb7a52
                   )}
                 </MetaItem>
               )}
