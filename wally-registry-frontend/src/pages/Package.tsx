--- conflicted
+++ resolved
@@ -1,10 +1,5 @@
-<<<<<<< HEAD
 import React, { useEffect, useState, createRef } from "react"
-import { useParams } from "react-router"
-=======
-import React, { useEffect, useState } from "react"
 import { useParams, useLocation, useHistory } from "react-router"
->>>>>>> 79f6692e
 import styled from "styled-components"
 import { isMobile, notMobile } from "../breakpoints"
 import iconDownload from "../assets/icon-download.svg"
@@ -119,7 +114,10 @@
     let name = packageMatch[1]
     let version = packageMatch[2]
     return (
-      <a href={`/package/${name}?version=${version}`} style={{ display: "block" }}>
+      <a
+        href={`/package/${name}?version=${version}`}
+        style={{ display: "block" }}
+      >
         {name + "@" + version}
       </a>
     )
@@ -215,11 +213,13 @@
 
     setPackageHistory(filteredPackageData)
 
-	if (urlPackageVersion == null) {
-		const latestVersion = filteredPackageData[0].package.version
-		setPackageVersion(latestVersion)
-		hist.replace(`/package/${packageScope}/${packageName}?version=${latestVersion}`)
-	}
+    if (urlPackageVersion == null) {
+      const latestVersion = filteredPackageData[0].package.version
+      setPackageVersion(latestVersion)
+      hist.replace(
+        `/package/${packageScope}/${packageName}?version=${latestVersion}`
+      )
+    }
 
     setIsLoaded(true)
   }
