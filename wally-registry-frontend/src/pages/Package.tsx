--- conflicted
+++ resolved
@@ -156,15 +156,10 @@
 }
 
 const DependencyLink = ({ packageInfo }: { packageInfo: string }) => {
-<<<<<<< HEAD
   const packageMatch = packageInfo.match(/(.+)\/(.+)@/)
   if (packageMatch == null) {
     // This is some unknown dependency format
-    return (
-      <a href={"/"} style={{ display: "block" }}>
-        {packageInfo}
-      </a>
-    )
+    return <DependencyLinkItem href={"/"}>{packageInfo}</DependencyLinkItem>
   }
   const packageScope = packageMatch[1]
   const packageName = packageMatch[2]
@@ -173,12 +168,12 @@
   if (rangeMatch == null) {
     // This is an unknown version, fallback to default link
     return (
-      <a
-        href={`/package/${packageScope}/${packageName}`}
-        style={{ display: "block" }}
-      >
-        {packageInfo}
-      </a>
+      <DependencyLinkWrapper>
+        <DependencyLinkItem href={`/package/${packageScope}/${packageName}`}>
+          {packageInfo}
+        </DependencyLinkItem>
+        <DependencyLinkTooltip>{packageInfo}</DependencyLinkTooltip>
+      </DependencyLinkWrapper>
     )
   }
 
@@ -187,12 +182,12 @@
   if (range == null) {
     // This is an invalid range, fallback to default link
     return (
-      <a
-        href={`/package/${packageScope}/${packageName}`}
-        style={{ display: "block" }}
-      >
-        {`${packageScope}/${packageName}@${rangeMatch[1]}`}
-      </a>
+      <DependencyLinkWrapper>
+        <DependencyLinkItem href={`/package/${packageScope}/${packageName}`}>
+          {`${packageScope}/${packageName}@${rangeMatch[1]}`}
+        </DependencyLinkItem>
+        <DependencyLinkTooltip>{packageInfo}</DependencyLinkTooltip>
+      </DependencyLinkWrapper>
     )
   }
 
@@ -224,33 +219,19 @@
   }, [packageScope, packageName])
 
   return (
-    <a
-      href={`/package/${packageScope}/${packageName}${
-        dependencyVersion ? `?version=${dependencyVersion}` : ""
-      }`}
-      style={{ display: "block" }}
-    >
-      {`${packageScope}/${packageName}@${
-        dependencyVersion ? dependencyVersion : Semver.minVersion(range)?.raw
-      }`}
-    </a>
+    <DependencyLinkWrapper>
+      <DependencyLinkItem
+        href={`/package/${packageScope}/${packageName}${
+          dependencyVersion ? `?version=${dependencyVersion}` : ""
+        }`}
+      >
+        {`${packageScope}/${packageName}@${
+          dependencyVersion ? dependencyVersion : Semver.minVersion(range)?.raw
+        }`}
+      </DependencyLinkItem>
+      <DependencyLinkTooltip>{packageInfo}</DependencyLinkTooltip>
+    </DependencyLinkWrapper>
   )
-=======
-  let packageMatch = packageInfo.match(/(.+\/.+)@[^\d]+([\d.]+)/)
-  if (packageMatch != null) {
-    let name = packageMatch[1]
-    let version = packageMatch[2]
-    return (
-      <DependencyLinkWrapper>
-        <DependencyLinkItem href={`/package/${name}?version=${version}`}>
-          {name + "@" + version}
-        </DependencyLinkItem>
-        <DependencyLinkTooltip>{name + "@" + version}</DependencyLinkTooltip>
-      </DependencyLinkWrapper>
-    )
-  }
-  return <DependencyLinkItem href={"/"}>{packageInfo}</DependencyLinkItem>
->>>>>>> ce67469d
 }
 
 type PackageParams = {
@@ -366,7 +347,8 @@
             <Heading>{packageName}</Heading>
 
             <Paragraph>
-              {packageMetadata.package.description ?? `${capitalize(packageName)} has no provided description.`}
+              {packageMetadata.package.description ??
+                `${capitalize(packageName)} has no provided description.`}
             </Paragraph>
           </WideColumn>
 
@@ -427,52 +409,43 @@
                 </MetaItem>
               )} */}
 
-              {packageMetadata.package.authors.length > 0 && (
-                <MetaItem title="Authors" width="full">
-                  {packageMetadata.package.authors.map((author) => (
-                    <AuthorItem key={author}>{author}</AuthorItem>
-                  ))}
-                </MetaItem>
-              )}
+            {packageMetadata.package.authors.length > 0 && (
+              <MetaItem title="Authors" width="full">
+                {packageMetadata.package.authors.map((author) => (
+                  <AuthorItem key={author}>{author}</AuthorItem>
+                ))}
+              </MetaItem>
+            )}
 
             {Object.keys(packageMetadata.dependencies).length > 0 && (
-                <MetaItem title="Dependencies" width="full">
-                  {Object.values(packageMetadata.dependencies).map(
-                    (dependency) => (
-                      <DependencyLink
-                        key={dependency}
-                        packageInfo={dependency}
-                      />
-                    )
-                  )}
-                </MetaItem>
-              )}
+              <MetaItem title="Dependencies" width="full">
+                {Object.values(packageMetadata.dependencies).map(
+                  (dependency) => (
+                    <DependencyLink key={dependency} packageInfo={dependency} />
+                  )
+                )}
+              </MetaItem>
+            )}
 
             {Object.keys(packageMetadata["server-dependencies"]).length > 0 && (
-                <MetaItem title="Server Dependencies" width="full">
-                  {Object.values(packageMetadata["server-dependencies"]).map(
-                    (dependency) => (
-                      <DependencyLink
-                        key={dependency}
-                        packageInfo={dependency}
-                      />
-                    )
-                  )}
-                </MetaItem>
-              )}
+              <MetaItem title="Server Dependencies" width="full">
+                {Object.values(packageMetadata["server-dependencies"]).map(
+                  (dependency) => (
+                    <DependencyLink key={dependency} packageInfo={dependency} />
+                  )
+                )}
+              </MetaItem>
+            )}
 
             {Object.keys(packageMetadata["dev-dependencies"]).length > 0 && (
-                <MetaItem title="Dev Dependencies" width="full">
-                  {Object.values(packageMetadata["dev-dependencies"]).map(
-                    (dependency) => (
-                      <DependencyLink
-                        key={dependency}
-                        packageInfo={dependency}
-                      />
-                    )
-                  )}
-                </MetaItem>
-              )}
+              <MetaItem title="Dev Dependencies" width="full">
+                {Object.values(packageMetadata["dev-dependencies"]).map(
+                  (dependency) => (
+                    <DependencyLink key={dependency} packageInfo={dependency} />
+                  )
+                )}
+              </MetaItem>
+            )}
           </NarrowColumn>
         </FlexColumns>
       </ContentSection>
