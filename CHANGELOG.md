# Wally Changelog

## Unreleased Changes
<<<<<<< HEAD
* Support for directly providing token to `wally login` ([#105][#105])
=======
* Added private field to package manifest ([#9])

[#9]: https://github.com/UpliftGames/wally/issues/9
>>>>>>> 668718c2

## 0.3.1 (2021-11-12)
* Support for dev dependencies ([#63][63])
* Clarified upgrade response for outdated cli clients
* Clarified feedback on failure to resolve package

[#63]: https://github.com/UpliftGames/wally/pull/63

## 0.3.0 (2021-11-11)
* Fixed Windows generating invalid zip archives. ([#15][#15])
* Support for registry fallback chains ([#35][#35])
* Generate cross realm package links ([#38][#38])
* Support include/exclude lists in manifest ([#44][#44])
* Backend API for package metadata and search ([#46][#46])
* Arch users can now use vendored-libgit2 btw ([#52][#52])
* Frontend can search packages and display package info ([#55][#55])
* Minimum Wally version enforcement by registry ([#57][#57])

[#15]: https://github.com/UpliftGames/wally/issues/15
[#35]: https://github.com/UpliftGames/wally/pull/35
[#38]: https://github.com/UpliftGames/wally/pull/38
[#44]: https://github.com/UpliftGames/wally/pull/44
[#46]: https://github.com/UpliftGames/wally/pull/46
[#52]: https://github.com/UpliftGames/wally/pull/52
[#55]: https://github.com/UpliftGames/wally/pull/55
[#57]: https://github.com/UpliftGames/wally/pull/57

## 0.2.1 (2021-10-01)
* First iteration of wally frontend. ([#32][#32])

[#32]: https://github.com/UpliftGames/wally/pull/32

## 0.2.0 (2021-09-29)
* Fixed package links between sibling packages. ([#17][#17])
* Fixed invalid package names being generated from `wally init`. ([#19][#19])
* Added public authentication strategy via GitHub. ([#20][#20])
* Improved readability of package name errors. ([#23][#23])
* Renames rojo projects when the name given in `default.project.json` doesn't match the name given in `wally.toml`. ([#25][#25])
* More efficient use of reqwest. ([#27][#27])
* Enforce a max length on package names. ([#28][#28])

[#17]: https://github.com/UpliftGames/wally/pull/17
[#19]: https://github.com/UpliftGames/wally/pull/19
[#20]: https://github.com/UpliftGames/wally/pull/20
[#23]: https://github.com/UpliftGames/wally/pull/23
[#25]: https://github.com/UpliftGames/wally/pull/25
[#27]: https://github.com/UpliftGames/wally/pull/27
[#28]: https://github.com/UpliftGames/wally/pull/28

## 0.1.1 (2021-08-03)
* Fixed `wally install` failing due to a "file not found" error. ([#11][#11])

[#11]: https://github.com/UpliftGames/wally/pull/11

## 0.1.0 (2021-08-03)
* Initial release<|MERGE_RESOLUTION|>--- conflicted
+++ resolved
@@ -1,13 +1,11 @@
 # Wally Changelog
 
 ## Unreleased Changes
-<<<<<<< HEAD
 * Support for directly providing token to `wally login` ([#105][#105])
-=======
 * Added private field to package manifest ([#9])
 
 [#9]: https://github.com/UpliftGames/wally/issues/9
->>>>>>> 668718c2
+[#105]: https://github.com/UpliftGames/wally/issues/105
 
 ## 0.3.1 (2021-11-12)
 * Support for dev dependencies ([#63][63])
